import React, {PropTypes} from 'react'
import {withRouter} from 'react-router'
import {connect} from 'react-redux'
import {bindActionCreators} from 'redux'

import {getSources} from 'shared/apis'
import {showDatabases} from 'shared/apis/metaQuery'

import {loadSources as loadSourcesAction} from 'shared/actions/sources'
import {errorThrown as errorThrownAction} from 'shared/actions/errors'

// Acts as a 'router middleware'. The main `App` component is responsible for
// getting the list of data nodes, but not every page requires them to function.
// Routes that do require data nodes can be nested under this component.
<<<<<<< HEAD
const {
  arrayOf,
  func,
  node,
  shape,
  string,
} = PropTypes
const CheckSources = React.createClass({
  propTypes: {
    sources: arrayOf(shape({
      links: shape({
        proxy: string.isRequired,
        self: string.isRequired,
        kapacitors: string.isRequired,
        queries: string.isRequired,
        permissions: string.isRequired,
        users: string.isRequired,
        databases: string.isRequired,
      }).isRequired,
    })),
=======
const {arrayOf, func, node, shape, string} = PropTypes
const CheckSources = React.createClass({
  propTypes: {
    sources: arrayOf(
      shape({
        links: shape({
          proxy: string.isRequired,
          self: string.isRequired,
          kapacitors: string.isRequired,
          queries: string.isRequired,
          permissions: string.isRequired,
          users: string.isRequired,
          databases: string.isRequired,
        }).isRequired,
      })
    ),
    addFlashMessage: func,
>>>>>>> 75f5ea57
    children: node,
    params: shape({
      sourceID: string,
    }).isRequired,
    router: shape({
      push: func.isRequired,
    }).isRequired,
    location: shape({
      pathname: string.isRequired,
    }).isRequired,
<<<<<<< HEAD
    errorThrown: func.isRequired,
    loadSources: func.isRequired,
=======
    loadSources: func.isRequired,
    errorThrown: func.isRequired,
>>>>>>> 75f5ea57
  },

  childContextTypes: {
    source: shape({
      links: shape({
        proxy: string.isRequired,
        self: string.isRequired,
        kapacitors: string.isRequired,
        queries: string.isRequired,
        permissions: string.isRequired,
        users: string.isRequired,
        databases: string.isRequired,
      }).isRequired,
    }),
  },

  getChildContext() {
    const {sources, params: {sourceID}} = this.props
<<<<<<< HEAD
    return {source: sources.find((s) => s.id === sourceID)}
=======
    return {source: sources.find(s => s.id === sourceID)}
>>>>>>> 75f5ea57
  },

  getInitialState() {
    return {
      isFetching: true,
    }
  },

  async componentWillMount() {
    const {loadSources, errorThrown} = this.props

    try {
      const {data: {sources}} = await getSources()
      loadSources(sources)
      this.setState({isFetching: false})
    } catch (error) {
      errorThrown(error, 'Unable to connect to Chronograf server')
      this.setState({isFetching: false})
    }
  },

  async componentWillUpdate(nextProps, nextState) {
    const {router, location, params, errorThrown, sources} = nextProps
    const {isFetching} = nextState
    const source = sources.find(s => s.id === params.sourceID)
    const defaultSource = sources.find(s => s.default === true)

    if (!isFetching && !source) {
      const rest = location.pathname.match(/\/sources\/\d+?\/(.+)/)
      const restString = rest === null ? 'hosts' : rest[1]

      if (defaultSource) {
        return router.push(`/sources/${defaultSource.id}/${restString}`)
      } else if (sources[0]) {
        return router.push(`/sources/${sources[0].id}/${restString}`)
      }

      return router.push(`/sources/new?redirectPath=${location.pathname}`)
    }

    if (!isFetching && !location.pathname.includes('/manage-sources')) {
      // Do simple query to proxy to see if the source is up.
      try {
        await showDatabases(source.links.proxy)
      } catch (error) {
        errorThrown(error, 'Unable to connect to source')
      }
    }
  },

  render() {
    const {params, sources} = this.props
    const {isFetching} = this.state
    const source = sources.find(s => s.id === params.sourceID)

    if (isFetching || !source) {
      return <div className="page-spinner" />
    }

    return (
      this.props.children &&
      React.cloneElement(
        this.props.children,
        Object.assign({}, this.props, {
          source,
        })
      )
    )
  },
})

const mapStateToProps = ({sources}) => ({
  sources,
})

const mapDispatchToProps = dispatch => ({
  loadSources: bindActionCreators(loadSourcesAction, dispatch),
  errorThrown: bindActionCreators(errorThrownAction, dispatch),
})

export default connect(mapStateToProps, mapDispatchToProps)(
  withRouter(CheckSources)
)<|MERGE_RESOLUTION|>--- conflicted
+++ resolved
@@ -12,28 +12,6 @@
 // Acts as a 'router middleware'. The main `App` component is responsible for
 // getting the list of data nodes, but not every page requires them to function.
 // Routes that do require data nodes can be nested under this component.
-<<<<<<< HEAD
-const {
-  arrayOf,
-  func,
-  node,
-  shape,
-  string,
-} = PropTypes
-const CheckSources = React.createClass({
-  propTypes: {
-    sources: arrayOf(shape({
-      links: shape({
-        proxy: string.isRequired,
-        self: string.isRequired,
-        kapacitors: string.isRequired,
-        queries: string.isRequired,
-        permissions: string.isRequired,
-        users: string.isRequired,
-        databases: string.isRequired,
-      }).isRequired,
-    })),
-=======
 const {arrayOf, func, node, shape, string} = PropTypes
 const CheckSources = React.createClass({
   propTypes: {
@@ -50,8 +28,6 @@
         }).isRequired,
       })
     ),
-    addFlashMessage: func,
->>>>>>> 75f5ea57
     children: node,
     params: shape({
       sourceID: string,
@@ -62,13 +38,8 @@
     location: shape({
       pathname: string.isRequired,
     }).isRequired,
-<<<<<<< HEAD
-    errorThrown: func.isRequired,
-    loadSources: func.isRequired,
-=======
     loadSources: func.isRequired,
     errorThrown: func.isRequired,
->>>>>>> 75f5ea57
   },
 
   childContextTypes: {
@@ -87,11 +58,7 @@
 
   getChildContext() {
     const {sources, params: {sourceID}} = this.props
-<<<<<<< HEAD
-    return {source: sources.find((s) => s.id === sourceID)}
-=======
     return {source: sources.find(s => s.id === sourceID)}
->>>>>>> 75f5ea57
   },
 
   getInitialState() {
