--- conflicted
+++ resolved
@@ -6,11 +6,7 @@
 import ResizeContainer, {
   ResizeBottom,
 } from 'src/shared/components/ResizeContainer'
-<<<<<<< HEAD
-import QueryBuilder from 'src/data_explorer/components/QueryBuilder'
-=======
 import QueryMaker from 'src/data_explorer/components/QueryMaker'
->>>>>>> d698b69e
 import Visualization from 'src/data_explorer/components/Visualization'
 import OverlayControls from 'src/dashboards/components/OverlayControls'
 import * as queryModifiers from 'src/utils/queryTransitions'
@@ -196,11 +192,7 @@
   }
 }
 
-<<<<<<< HEAD
 const {arrayOf, func, number, shape, string} = PropTypes
-=======
-const {func, number, shape, string} = PropTypes
->>>>>>> d698b69e
 
 CellEditorOverlay.propTypes = {
   onCancel: func.isRequired,
