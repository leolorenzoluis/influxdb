--- conflicted
+++ resolved
@@ -57,11 +57,7 @@
       zoomedTimeRange: {zoomedLower: null, zoomedUpper: null},
       scrollTop: 0,
       windowHeight: window.innerHeight,
-<<<<<<< HEAD
-      hoverTime: NULL_HOVER_TIME,
       queryASTs: [],
-=======
->>>>>>> f9f86ce0
     }
   }
 
@@ -285,17 +281,10 @@
     this.props.errorThrown(error)
   }
 
-<<<<<<< HEAD
   handleQueryAST = queryASTs => {
     this.setState({queryASTs})
   }
 
-  handleSetHoverTime = hoverTime => {
-    this.setState({hoverTime})
-  }
-
-=======
->>>>>>> f9f86ce0
   handleToggleTempVarControls = () => {
     this.props.templateControlBarVisibilityToggled()
   }
@@ -309,11 +298,7 @@
   }
 
   render() {
-<<<<<<< HEAD
-    const {zoomedTimeRange, hoverTime, queryASTs} = this.state
-=======
-    const {zoomedTimeRange} = this.state
->>>>>>> f9f86ce0
+    const {zoomedTimeRange, queryASTs} = this.state
     const {zoomedLower, zoomedUpper} = zoomedTimeRange
     const {
       source,
