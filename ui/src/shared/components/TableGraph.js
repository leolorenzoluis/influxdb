import React, {Component} from 'react'
import PropTypes from 'prop-types'
import _ from 'lodash'
import classnames from 'classnames'

import {MultiGrid, ColumnSizer} from 'react-virtualized'
import moment from 'moment'

import {timeSeriesToTableGraph} from 'src/utils/timeSeriesToDygraph'
import {
  NULL_ARRAY_INDEX,
  NULL_HOVER_TIME,
  TIME_FORMAT_DEFAULT,
  TIME_FIELD_DEFAULT,
  ASCENDING,
  DESCENDING,
  FIX_FIRST_COLUMN_DEFAULT,
  VERTICAL_TIME_AXIS_DEFAULT,
} from 'src/shared/constants/tableGraph'
const DEFAULT_SORT = ASCENDING

import {generateThresholdsListHexs} from 'shared/constants/colorOperations'

const filterInvisibleColumns = (data, fieldNames) => {
  const visibility = {}
  const filteredData = data.map((row, i) => {
    return row.filter((col, j) => {
      if (i === 0) {
        const foundField = fieldNames.find(field => field.internalName === col)
        visibility[j] = foundField ? foundField.visible : true
      }
      return visibility[j]
    })
  })
  return filteredData[0].length ? filteredData : [[]]
}

const processData = (
  data,
  sortFieldName,
  direction,
  verticalTimeAxis,
  fieldNames
) => {
  const sortIndex = _.indexOf(data[0], sortFieldName)
  const sortedData = [
    data[0],
    ..._.orderBy(_.drop(data, 1), sortIndex, [direction]),
  ]
  const filteredData = filterInvisibleColumns(sortedData, fieldNames)
  const processedData = verticalTimeAxis ? filteredData : _.unzip(filteredData)

  return {processedData}
}

class TableGraph extends Component {
  constructor(props) {
    super(props)
    this.state = {
      data: [[]],
      processedData: [[]],
      hoveredColumnIndex: NULL_ARRAY_INDEX,
      hoveredRowIndex: NULL_ARRAY_INDEX,
      sortField: '',
      sortDirection: DEFAULT_SORT,
    }
  }

  componentWillReceiveProps(nextProps) {
    const {labels, data} = timeSeriesToTableGraph(nextProps.data)
    if (_.isEmpty(data[0])) {
      return
    }

    const {sortField, sortDirection} = this.state
    const {
      tableOptions: {sortBy: {internalName}, fieldNames, verticalTimeAxis},
      setDataLabels,
    } = nextProps

    if (setDataLabels) {
      setDataLabels(labels)
    }

    let direction, sortFieldName
    if (
      _.isEmpty(sortField) ||
      _.get(this.props, ['tableOptions', 'sortBy', 'internalName'], '') !==
        _.get(nextProps, ['tableOptions', 'sortBy', 'internalName'], '')
    ) {
      direction = DEFAULT_SORT
      sortFieldName = internalName
    } else {
      direction = sortDirection
      sortFieldName = sortField
    }

    const {processedData} = processData(
      data,
      sortFieldName,
      direction,
      verticalTimeAxis,
      fieldNames
    )

    this.setState({
      data,
      processedData,
      sortField: sortFieldName,
      sortDirection: direction,
    })
  }

  calcHoverTimeIndex = (data, hoverTime, verticalTimeAxis) => {
    if (_.isEmpty(data) || hoverTime === NULL_HOVER_TIME) {
      return undefined
    }
    if (verticalTimeAxis) {
      return data.findIndex(
        row => row[0] && _.isNumber(row[0]) && row[0] >= hoverTime
      )
    }
    return data[0].findIndex(d => _.isNumber(d) && d >= hoverTime)
  }

  handleHover = (columnIndex, rowIndex) => () => {
    const {onSetHoverTime, tableOptions: {verticalTimeAxis}} = this.props
    const {data} = this.state
    if (rowIndex === 0 && verticalTimeAxis) {
      return
    }
    if (onSetHoverTime) {
      const hoverTime = verticalTimeAxis
        ? data[rowIndex][0]
        : data[columnIndex][0]
      onSetHoverTime(hoverTime.toString())
    }
    this.setState({
      hoveredColumnIndex: columnIndex,
      hoveredRowIndex: rowIndex,
    })
  }

  handleMouseOut = () => {
    if (this.props.onSetHoverTime) {
      this.props.onSetHoverTime(NULL_HOVER_TIME)
      this.setState({
        hoveredColumnIndex: NULL_ARRAY_INDEX,
        hoveredRowIndex: NULL_ARRAY_INDEX,
      })
    }
  }

  handleClickFieldName = fieldName => () => {
    const {tableOptions} = this.props
    const {data, sortField, sortDirection} = this.state
    const verticalTimeAxis = _.get(tableOptions, 'verticalTimeAxis', true)
    const fieldNames = _.get(tableOptions, 'fieldNames', [TIME_FIELD_DEFAULT])

    let direction
    if (fieldName === sortField) {
      direction = sortDirection === ASCENDING ? DESCENDING : ASCENDING
    } else {
      direction = DEFAULT_SORT
    }

    const {processedData} = processData(
      data,
      fieldName,
      direction,
      verticalTimeAxis,
      fieldNames
    )

    this.setState({
      processedData,
      sortField: fieldName,
      sortDirection: direction,
    })
  }

  cellRenderer = ({columnIndex, rowIndex, key, parent, style}) => {
    const {hoveredColumnIndex, hoveredRowIndex, processedData} = this.state
    const {tableOptions, colors} = this.props

    const {
      timeFormat = TIME_FORMAT_DEFAULT,
      verticalTimeAxis = VERTICAL_TIME_AXIS_DEFAULT,
      fixFirstColumn = FIX_FIRST_COLUMN_DEFAULT,
      fieldNames = [TIME_FIELD_DEFAULT],
    } = tableOptions

    const cellData = processedData[rowIndex][columnIndex]

    const timeField = fieldNames.find(
      field => field.internalName === TIME_FIELD_DEFAULT.internalName
    )
    const visibleTime = _.get(timeField, 'visible', true)

    const isFixedRow = rowIndex === 0 && columnIndex > 0
    const isFixedColumn = fixFirstColumn && rowIndex > 0 && columnIndex === 0
    const isTimeData =
      visibleTime &&
      (verticalTimeAxis ? rowIndex > 0 && columnIndex === 0 : isFixedRow)
    const isFieldName = verticalTimeAxis ? rowIndex === 0 : columnIndex === 0
    const isFixedCorner = rowIndex === 0 && columnIndex === 0
    const dataIsNumerical = _.isNumber(cellData)
    const isHighlightedRow =
      rowIndex === parent.props.scrollToRow ||
      (rowIndex === hoveredRowIndex && hoveredRowIndex !== 0)
    const isHighlightedColumn =
      columnIndex === parent.props.scrollToColumn ||
      (columnIndex === hoveredColumnIndex && hoveredColumnIndex !== 0)

    let cellStyle = style

    if (!isFixedRow && !isFixedColumn && !isFixedCorner) {
      const {bgColor, textColor} = generateThresholdsListHexs(colors, cellData)

      cellStyle = {
        ...style,
        backgroundColor: bgColor,
        color: textColor,
      }
    }

    const cellClass = classnames('table-graph-cell', {
      'table-graph-cell__fixed-row': isFixedRow,
      'table-graph-cell__fixed-column': isFixedColumn,
      'table-graph-cell__fixed-corner': isFixedCorner,
      'table-graph-cell__highlight-row': isHighlightedRow,
      'table-graph-cell__highlight-column': isHighlightedColumn,
      'table-graph-cell__numerical': dataIsNumerical,
      'table-graph-cell__isFieldName': isFieldName,
    })

    const foundField =
      isFieldName && fieldNames.find(field => field.internalName === cellData)
    const fieldName =
      foundField && (foundField.displayName || foundField.internalName)

    const cellContents = isTimeData
      ? `${moment(cellData).format(timeFormat)}`
      : fieldName || `${cellData}`

    return (
      <div
        key={key}
        style={cellStyle}
        className={cellClass}
        onClick={isFieldName ? this.handleClickFieldName(cellData) : null}
        onMouseOver={this.handleHover(columnIndex, rowIndex)}
        title={cellContents}
      >
        {cellContents}
      </div>
    )
  }

  render() {
    const {
      hoveredColumnIndex,
      hoveredRowIndex,
      sortField,
      sortDirection,
      processedData,
      data,
    } = this.state
    const {hoverTime, tableOptions, colors} = this.props
    const {
      verticalTimeAxis = VERTICAL_TIME_AXIS_DEFAULT,
      fixFirstColumn = FIX_FIRST_COLUMN_DEFAULT,
    } = tableOptions

    const columnCount = _.get(processedData, ['0', 'length'], 0)
    const rowCount = columnCount === 0 ? 0 : processedData.length

    const COLUMN_MIN_WIDTH = 98
    const COLUMN_MAX_WIDTH = 500
    const ROW_HEIGHT = 30

    const fixedColumnCount = fixFirstColumn && columnCount > 1 ? 1 : undefined

    const tableWidth = _.get(this, ['gridContainer', 'clientWidth'], 0)
    const tableHeight = _.get(this, ['gridContainer', 'clientHeight'], 0)

    const hoverTimeIndex =
      hoveredRowIndex === NULL_ARRAY_INDEX
        ? this.calcHoverTimeIndex(data, hoverTime, verticalTimeAxis)
        : hoveredRowIndex
    const hoveringThisTable = hoveredColumnIndex !== NULL_ARRAY_INDEX

    const scrollToColumn =
      !hoveringThisTable && !verticalTimeAxis ? hoverTimeIndex : undefined
    const scrollToRow =
      !hoveringThisTable && verticalTimeAxis ? hoverTimeIndex : undefined

    return (
      <div
        className="table-graph-container"
        ref={gridContainer => (this.gridContainer = gridContainer)}
        onMouseOut={this.handleMouseOut}
      >
<<<<<<< HEAD
        {rowCount > 0 &&
=======
        {!isEmpty(data) && (
>>>>>>> 8e7c0a95
          <ColumnSizer
            columnCount={columnCount}
            columnMaxWidth={COLUMN_MAX_WIDTH}
            columnMinWidth={COLUMN_MIN_WIDTH}
            width={tableWidth}
          >
            {({getColumnWidth, registerChild}) => (
              <MultiGrid
                ref={registerChild}
                columnCount={columnCount}
                columnWidth={getColumnWidth}
                rowCount={rowCount}
                rowHeight={ROW_HEIGHT}
                height={tableHeight}
                width={tableWidth}
                fixedColumnCount={fixedColumnCount}
                fixedRowCount={1}
                enableFixedColumnScroll={true}
                enableFixedRowScroll={true}
                scrollToRow={scrollToRow}
                scrollToColumn={scrollToColumn}
                sortField={sortField}
                sortDirection={sortDirection}
                cellRenderer={this.cellRenderer}
                hoveredColumnIndex={hoveredColumnIndex}
                hoveredRowIndex={hoveredRowIndex}
                hoverTime={hoverTime}
                colors={colors}
                tableOptions={tableOptions}
                classNameBottomRightGrid="table-graph--scroll-window"
              />
            )}
          </ColumnSizer>
        )}
      </div>
    )
  }
}

const {arrayOf, bool, number, shape, string, func} = PropTypes

TableGraph.propTypes = {
  cellHeight: number,
  data: arrayOf(shape()),
  tableOptions: shape({
    timeFormat: string.isRequired,
    verticalTimeAxis: bool.isRequired,
    sortBy: shape({
      internalName: string.isRequired,
      displayName: string.isRequired,
      visible: bool.isRequired,
    }).isRequired,
    wrapping: string.isRequired,
    fieldNames: arrayOf(
      shape({
        internalName: string.isRequired,
        displayName: string.isRequired,
        visible: bool.isRequired,
      })
    ).isRequired,
    fixFirstColumn: bool,
  }),
  hoverTime: string,
  onSetHoverTime: func,
  colors: arrayOf(
    shape({
      type: string.isRequired,
      hex: string.isRequired,
      id: string.isRequired,
      name: string.isRequired,
      value: string.isRequired,
    }).isRequired
  ),
  setDataLabels: func,
}

export default TableGraph<|MERGE_RESOLUTION|>--- conflicted
+++ resolved
@@ -301,11 +301,7 @@
         ref={gridContainer => (this.gridContainer = gridContainer)}
         onMouseOut={this.handleMouseOut}
       >
-<<<<<<< HEAD
         {rowCount > 0 &&
-=======
-        {!isEmpty(data) && (
->>>>>>> 8e7c0a95
           <ColumnSizer
             columnCount={columnCount}
             columnMaxWidth={COLUMN_MAX_WIDTH}
