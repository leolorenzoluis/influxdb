import React, {PropTypes} from 'react';
import AutoRefresh from 'shared/components/AutoRefresh';
import LineGraph from 'shared/components/LineGraph';
import SingleStat from 'shared/components/SingleStat';
import ReactGridLayout, {WidthProvider} from 'react-grid-layout';
const GridLayout = WidthProvider(ReactGridLayout);
import _ from 'lodash';

const RefreshingLineGraph = AutoRefresh(LineGraph);
const RefreshingSingleStat = AutoRefresh(SingleStat);

const {
  arrayOf,
<<<<<<< HEAD
  func,
  node,
=======
>>>>>>> dc3f0b3e
  number,
  shape,
  string,
} = PropTypes;

export const LayoutRenderer = React.createClass({
  propTypes: {
    timeRange: shape({
      defaultGroupBy: string.isRequired,
      queryValue: string.isRequired,
    }).isRequired,
    cells: arrayOf(
      shape({
        queries: arrayOf(
          shape({
            label: string,
            range: shape({
              upper: number,
              lower: number,
            }),
            rp: string,
            text: string.isRequired,
            database: string.isRequired,
            groupbys: arrayOf(string),
            wheres: arrayOf(string),
          }).isRequired
        ).isRequired,
        x: number.isRequired,
        y: number.isRequired,
        w: number.isRequired,
        h: number.isRequired,
        i: string.isRequired,
        name: string.isRequired,
      }).isRequired
    ),
    autoRefreshMs: number.isRequired,
    host: string,
    source: string,
    onPositionChange: func,
  },

  getInitialState() {
    return ({
      layout: _.without(this.props.cells, ['queries']),
    });
  },

  buildQuery(q) {
    const {timeRange, host} = this.props;
    const {wheres, groupbys} = q;

    let text = q.text;

    text += ` where time > ${timeRange.queryValue}`;

    if (host) {
      text += ` and \"host\" = '${host}'`;
    }

    if (wheres && wheres.length > 0) {
      text += ` and ${wheres.join(' and ')}`;
    }

    if (groupbys) {
      if (groupbys.find((g) => g.includes("time"))) {
        text += ` group by ${groupbys.join(',')}`;
      } else if (groupbys.length > 0) {
        text += ` group by time(${timeRange.defaultGroupBy}),${groupbys.join(',')}`;
      } else {
        text += ` group by time(${timeRange.defaultGroupBy})`;
      }
    } else {
      text += ` group by time(${timeRange.defaultGroupBy})`;
    }

    return text;
  },

  generateVisualizations() {
    const {autoRefreshMs, source, cells} = this.props;

    return cells.map((cell) => {
      const qs = cell.queries.map((q) => {
        return Object.assign({}, q, {
          host: source,
          text: this.buildQuery(q),
        });
      });


      if (cell.type === 'single-stat') {
        return (
          <div key={cell.i}>
            <h2 className="hosts-graph-heading">{cell.name || `Graph`}</h2>
            <div className="hosts-graph graph-container">
              <RefreshingSingleStat queries={[qs[0]]} autoRefresh={autoRefreshMs} />
            </div>
          </div>
        );
      }

      return (
        <div key={cell.i}>
          <h2 className="hosts-graph-heading">{cell.name || `Graph`}</h2>
          <div className="hosts-graph graph-container">
            <RefreshingLineGraph queries={qs} autoRefresh={autoRefreshMs} showSingleStat={cell.type === "line-plus-single-stat"} />
          </div>
        </div>
      );
    });
  },

  handleLayoutChange(layout) {
    this.triggerWindowResize()
    const newCells = this.props.cells.map((cell) => {
      const l = layout.find((ly) => ly.i === cell.i)
      const newLayout = {x: l.x, y: l.y, h: l.h, w: l.w}
      return {...cell, ...newLayout}
    })

    this.props.onPositionChange(newCells)
  },

  render() {
    const layoutMargin = 4;
    return (
      <GridLayout
        layout={this.state.layout}
        cols={12}
        rowHeight={83.5}
        margin={[layoutMargin, layoutMargin]}
        containerPadding={[0, 0]}
<<<<<<< HEAD
        useCSSTransforms={false}
        onResize={this.triggerWindowResize}
        onLayoutChange={this.handleLayoutChange}
=======
        useCSSTransforms={true}
        onResize={triggerWindowResize}
        onLayoutChange={triggerWindowResize}
        draggableHandle={'.hosts-graph-heading'}
>>>>>>> dc3f0b3e
      >
        {this.generateVisualizations()}
      </GridLayout>
    );
  },


  triggerWindowResize() {
    // Hack to get dygraphs to fit properly during and after resize (dispatchEvent is a global method on window).
    const evt = document.createEvent('CustomEvent');  // MUST be 'CustomEvent'
    evt.initCustomEvent('resize', false, false, null);
    dispatchEvent(evt);
  },
});

export default LayoutRenderer;<|MERGE_RESOLUTION|>--- conflicted
+++ resolved
@@ -11,11 +11,7 @@
 
 const {
   arrayOf,
-<<<<<<< HEAD
   func,
-  node,
-=======
->>>>>>> dc3f0b3e
   number,
   shape,
   string,
@@ -148,16 +144,10 @@
         rowHeight={83.5}
         margin={[layoutMargin, layoutMargin]}
         containerPadding={[0, 0]}
-<<<<<<< HEAD
-        useCSSTransforms={false}
         onResize={this.triggerWindowResize}
         onLayoutChange={this.handleLayoutChange}
-=======
         useCSSTransforms={true}
-        onResize={triggerWindowResize}
-        onLayoutChange={triggerWindowResize}
         draggableHandle={'.hosts-graph-heading'}
->>>>>>> dc3f0b3e
       >
         {this.generateVisualizations()}
       </GridLayout>
