--- conflicted
+++ resolved
@@ -24,21 +24,11 @@
     const trimmedValue = formattedValue.trimLeft()
 
     return (
-<<<<<<< HEAD
-      <ClickOutside onClickOutside={this.collapse}>
-        <>
-          <div onClick={this.expand} className="expandable--message">
-            <div className="expandable--text">{trimmedValue}</div>
-            <div className={this.isExpanded}>{trimmedValue}</div>
-          </div>
-        </>
-=======
       <ClickOutside onClickOutside={this.handleClickOutside}>
         <div onClick={this.handleClick} className="expandable--message">
-          <div className="expandable--text">{formattedValue}</div>
-          <div className={this.isExpanded}>{formattedValue}</div>
+          <div className="expandable--text">{trimmedValue}</div>
+          <div className={this.isExpanded}>{trimmedValue}</div>
         </div>
->>>>>>> 313ed745
       </ClickOutside>
     )
   }
